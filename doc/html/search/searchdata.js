--- conflicted
+++ resolved
@@ -1,12 +1,7 @@
 var indexSectionsWithContent =
 {
-<<<<<<< HEAD
-  0: "_abcdefghilmnoprstwy~",
-  1: "_cdeflmnprsty",
-=======
   0: "_abcdefghilmnoprstuvwxy~",
   1: "_cdeflmnoprstvy",
->>>>>>> 762969fd
   2: "s",
   3: "msv",
   4: "acdefgiorsuwy~",
