#pragma once

#if defined(_WIN32)
#include "impl\windows\win.h"
#include "impl\windows\win_serial.h"
#elif defined(__GNUC__)
#include "impl/unix/unix.h"
#include "impl/unix/unix_serial.h"
#else
#error "unsupported target"
#endif

#include "locker.h"
#include "serial.h"
#include "thread.h"
#include "timer.h"

<<<<<<< HEAD
#define SDKVerision "1.3.5"
=======
#define SDKVerision "1.3.6"
>>>>>>> 762969fd
<|MERGE_RESOLUTION|>--- conflicted
+++ resolved
@@ -15,8 +15,4 @@
 #include "thread.h"
 #include "timer.h"
 
-<<<<<<< HEAD
-#define SDKVerision "1.3.5"
-=======
-#define SDKVerision "1.3.6"
->>>>>>> 762969fd
+#define SDKVerision "1.3.6"